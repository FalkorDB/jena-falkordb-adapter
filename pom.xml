--- conflicted
+++ resolved
@@ -74,11 +74,7 @@
         <dependency>
             <groupId>org.slf4j</groupId>
             <artifactId>slf4j-api</artifactId>
-<<<<<<< HEAD
             <version>2.0.17</version>
-=======
-            <version>2.0.16</version>
->>>>>>> 0328c52e
         </dependency>
 
         <!-- Logback implementation for logging -->
